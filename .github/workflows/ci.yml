--- conflicted
+++ resolved
@@ -30,21 +30,6 @@
         python -m pip install --upgrade pip
         pip --version
 
-<<<<<<< HEAD
-    - name: Install specific version of netcdf4 to avoid CI error (2024-07-22)
-      run: |
-        pip install "netcdf4<1.7"
-  
-    - name: Install specific version of desc
-      run: |
-        pip install git+https://github.com/PlasmaControl/DESC.git@b10f8c8be9d3e751684e5d34abecaf5cd40b2205
-
-    - name: Install python dependencies
-      run: |
-        pip install -r requirements.txt
-
-=======
->>>>>>> 5d486e57
     - name: Install package
       run: pip install -v .
 
