--- conflicted
+++ resolved
@@ -1,15 +1,11 @@
 import numpy as np
-<<<<<<< HEAD
 try:
     import desc.io
+    from desc.equilibrium import Equilibrium
+    from .desc import desc_fieldline
 except ImportError:
     pass
 
-=======
-import desc.io
-from desc.equilibrium import Equilibrium
->>>>>>> 7407ceae
-from .desc import desc_fieldline
 from .gx_grid import uniform_arclength, add_gx_definitions
 from .eik_files import write_eik
 from .vmec import Vmec
